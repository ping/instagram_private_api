--- conflicted
+++ resolved
@@ -44,11 +44,7 @@
     MiscEndpointsMixin, LocationsEndpointsMixin, TagsEndpointsMixin,
     UsersEndpointsMixin, UploadEndpointsMixin, UsertagsEndpointsMixin,
     CollectionsEndpointsMixin, HighlightsEndpointsMixin,
-<<<<<<< HEAD
-    IGTVEndpointsMixin, AddressBookEndpointMixin,
-=======
-    IGTVEndpointsMixin, InsightsEndpointsMixin,
->>>>>>> 1aead15e
+    IGTVEndpointsMixin, InsightsEndpointsMixin, AddressBookEndpointMixin,
     ClientDeprecationWarning, ClientPendingDeprecationWarning,
     ClientExperimentalWarning
 )
@@ -65,11 +61,8 @@
              MiscEndpointsMixin, LocationsEndpointsMixin, TagsEndpointsMixin,
              UsersEndpointsMixin, UploadEndpointsMixin, UsertagsEndpointsMixin,
              CollectionsEndpointsMixin, HighlightsEndpointsMixin,
-<<<<<<< HEAD
-             IGTVEndpointsMixin, AddressBookEndpointMixin, object):
-=======
-             IGTVEndpointsMixin, InsightsEndpointsMixin, object):
->>>>>>> 1aead15e
+             IGTVEndpointsMixin, InsightsEndpointsMixin, AddressBookEndpointMixin,
+             object):
     """Main API client class for the private app api."""
 
     API_URL = 'https://i.instagram.com/api/{version!s}/'
