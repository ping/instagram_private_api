# flake8: noqa
from .accounts import AccountsEndpointsMixin
from .discover import DiscoverEndpointsMixin
from .feed import FeedEndpointsMixin
from .friendships import FriendshipsEndpointsMixin
from .live import LiveEndpointsMixin
from .media import MediaEndpointsMixin
from .misc import MiscEndpointsMixin
from .locations import LocationsEndpointsMixin
from .tags import TagsEndpointsMixin
from .upload import UploadEndpointsMixin
from .users import UsersEndpointsMixin
from .usertags import UsertagsEndpointsMixin
from .collections import CollectionsEndpointsMixin
from .highlights import HighlightsEndpointsMixin
from .igtv import IGTVEndpointsMixin
<<<<<<< HEAD
from .addressbook import AddressBookEndpointMixin
=======
from .insights import InsightsEndpointsMixin
>>>>>>> 1aead15e

from .common import (
    ClientDeprecationWarning,
    ClientPendingDeprecationWarning,
    ClientExperimentalWarning,
)<|MERGE_RESOLUTION|>--- conflicted
+++ resolved
@@ -14,11 +14,8 @@
 from .collections import CollectionsEndpointsMixin
 from .highlights import HighlightsEndpointsMixin
 from .igtv import IGTVEndpointsMixin
-<<<<<<< HEAD
 from .addressbook import AddressBookEndpointMixin
-=======
 from .insights import InsightsEndpointsMixin
->>>>>>> 1aead15e
 
 from .common import (
     ClientDeprecationWarning,
